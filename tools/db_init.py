#!/usr/bin/env python

import subprocess
import sys
import argparse
import textwrap
from baselayer.app.env import load_env

from status import status


parser = argparse.ArgumentParser(description='Create or re-create the database.')
parser.add_argument(
    '-f',
    '--force',
    action='store_true',
    help='recreate the db, even if it already exists',
)
args, unknown = parser.parse_known_args()

env, cfg = load_env()

db = cfg['database.database']
all_dbs = (db, db + '_test')

user = cfg['database.user'] or db
host = cfg['database.host']
port = cfg['database.port']
password = cfg['database.password']

psql_cmd = 'psql'
flags = f'-U {user}'

if password:
    psql_cmd = f'PGPASSWORD="{password}" {psql_cmd}'
flags += f' --no-password'

if host:
    flags += f' -h {host}'

if port:
    flags += f' -p {port}'

test_cmd = f"{psql_cmd} {flags} -c 'SELECT 0;' "


def run(cmd):
<<<<<<< HEAD
    return subprocess.run(cmd,
                          capture_output=True,
                          shell=True)


def test_db(database):
    p = run(test_cmd + database)
    return (p.returncode == 0)
=======
    return subprocess.run(
        cmd, stdout=subprocess.PIPE, stderr=subprocess.PIPE, shell=True
    )


def test_db(database):
    test_cmd = f"{psql_cmd} {flags} -c 'SELECT 0;' {database}"
    p = run(test_cmd)

    try:
        with status('Testing database connection'):
            if not p.returncode == 0:
                raise RuntimeError()
    except:
        print(
            textwrap.dedent(
                f'''
             !!! Error accessing database:

             The most common cause of database connection errors is a
             misconfigured `pg_hba.conf`.

             We tried to connect to the database with the following parameters:

               database: {db}
               username: {user}
               host:     {host}
               port:     {port}

             The postgres client exited with the following error message:

             {'-' * 78}
             {p.stderr.decode('utf-8').strip()}
             {'-' * 78}

             Please modify your `pg_hba.conf`, and use the following command to
             check your connection:

               {test_cmd}
            '''
            )
        )

        sys.exit(1)
>>>>>>> dbc4c894


plat = run('uname').stdout
if b'Darwin' in plat:
    print('* Configuring MacOS postgres')
    sudo = ''
else:
    print('* Configuring Linux postgres [may ask for sudo password]')
    sudo = 'sudo -u postgres'

# Ask for sudo password here so that it is printed on its own line
# (better than inside a `with status` section)
run(f'{sudo} echo -n')

with status(f'Creating user {user}'):
    run(f'{sudo} createuser {user}')

if args.force:
    try:
        with status('Removing existing databases'):
            for current_db in all_dbs:
                p = run(f'{sudo} dropdb {current_db}')
                if p.returncode != 0:
                    raise RuntimeError()
<<<<<<< HEAD
    except RuntimeError:
        print('Could not delete database: \n\n'
              f'{textwrap.indent(p.stderr.decode("utf-8").strip(), prefix="  ")}\n')
=======
    except:
        print(
            'Could not delete database: \n\n'
            f'{textwrap.indent(p.stderr.decode("utf-8").strip(), prefix="  ")}\n'
        )
>>>>>>> dbc4c894
        sys.exit(1)

with status(f'Creating databases'):
    for current_db in all_dbs:
<<<<<<< HEAD
        # We allow this to fail, because oftentimes because of complicated db setups
        # users want to create their own databases

        if test_db(current_db):
            continue

        p = run(f'{sudo} createdb -w {current_db}')
        if p.returncode == 0:
            run(f'psql {flags}\
              -c "GRANT ALL PRIVILEGES ON DATABASE {current_db} TO {user};"\
              {current_db}')
        else:
            print()
            print(f'Warning: could not create db {current_db}')
            print()
            print('\n'.join(line for line in p.stderr.decode('utf-8').split('\n') if 'ERROR' in line))
            print()
            print('  You should create it manually by invoking `createdb`.')
            print('  Then, execute:')
            print()
            print(f'    psql {flags}'
                  f' -c "GRANT ALL PRIVILEGES ON DATABASE {current_db} TO {user};"'
                  f' {current_db}')
            print()

try:
    with status('Testing database connection'):
        if not test_db(db):
            raise RuntimeError()
except RuntimeError:
    print(textwrap.dedent(
        f'''
         !!! Error accessing database:

         The most common cause of database connection errors is a
         misconfigured `pg_hba.conf`.

         We tried to connect to the database with the following parameters:

           database: {db}
           username: {user}
           host:     {host}
           port:     {port}

         The postgres client exited with the following error message:

         {'-' * 78}
         {p.stderr.decode('utf-8').strip()}
         {'-' * 78}

         Please modify your `pg_hba.conf`, and use the following command to
         check your connection:

           {test_cmd + database}
        '''))
    sys.exit(1)
=======
        run(f'{sudo} createdb -w {current_db}')
        run(f'{sudo} createdb -w {current_db}')
        run(
            f'psql {flags}\
              -c "GRANT ALL PRIVILEGES ON DATABASE {current_db} TO {user};"\
              {current_db}'
        )

test_db(db)
>>>>>>> dbc4c894
<|MERGE_RESOLUTION|>--- conflicted
+++ resolved
@@ -45,7 +45,6 @@
 
 
 def run(cmd):
-<<<<<<< HEAD
     return subprocess.run(cmd,
                           capture_output=True,
                           shell=True)
@@ -54,52 +53,6 @@
 def test_db(database):
     p = run(test_cmd + database)
     return (p.returncode == 0)
-=======
-    return subprocess.run(
-        cmd, stdout=subprocess.PIPE, stderr=subprocess.PIPE, shell=True
-    )
-
-
-def test_db(database):
-    test_cmd = f"{psql_cmd} {flags} -c 'SELECT 0;' {database}"
-    p = run(test_cmd)
-
-    try:
-        with status('Testing database connection'):
-            if not p.returncode == 0:
-                raise RuntimeError()
-    except:
-        print(
-            textwrap.dedent(
-                f'''
-             !!! Error accessing database:
-
-             The most common cause of database connection errors is a
-             misconfigured `pg_hba.conf`.
-
-             We tried to connect to the database with the following parameters:
-
-               database: {db}
-               username: {user}
-               host:     {host}
-               port:     {port}
-
-             The postgres client exited with the following error message:
-
-             {'-' * 78}
-             {p.stderr.decode('utf-8').strip()}
-             {'-' * 78}
-
-             Please modify your `pg_hba.conf`, and use the following command to
-             check your connection:
-
-               {test_cmd}
-            '''
-            )
-        )
-
-        sys.exit(1)
->>>>>>> dbc4c894
 
 
 plat = run('uname').stdout
@@ -124,22 +77,13 @@
                 p = run(f'{sudo} dropdb {current_db}')
                 if p.returncode != 0:
                     raise RuntimeError()
-<<<<<<< HEAD
     except RuntimeError:
         print('Could not delete database: \n\n'
               f'{textwrap.indent(p.stderr.decode("utf-8").strip(), prefix="  ")}\n')
-=======
-    except:
-        print(
-            'Could not delete database: \n\n'
-            f'{textwrap.indent(p.stderr.decode("utf-8").strip(), prefix="  ")}\n'
-        )
->>>>>>> dbc4c894
         sys.exit(1)
 
 with status(f'Creating databases'):
     for current_db in all_dbs:
-<<<<<<< HEAD
         # We allow this to fail, because oftentimes because of complicated db setups
         # users want to create their own databases
 
@@ -195,15 +139,4 @@
 
            {test_cmd + database}
         '''))
-    sys.exit(1)
-=======
-        run(f'{sudo} createdb -w {current_db}')
-        run(f'{sudo} createdb -w {current_db}')
-        run(
-            f'psql {flags}\
-              -c "GRANT ALL PRIVILEGES ON DATABASE {current_db} TO {user};"\
-              {current_db}'
-        )
-
-test_db(db)
->>>>>>> dbc4c894
+    sys.exit(1)