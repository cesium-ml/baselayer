--- conflicted
+++ resolved
@@ -1350,13 +1350,7 @@
         doc="The ACLs granted to the Token.",
         lazy='subquery',
     )
-<<<<<<< HEAD
-    acl_ids = association_proxy(
-        "acls", "id", creator=lambda acl: ACL.query.get(acl),
-    )
-=======
     acl_ids = association_proxy("acls", "id", creator=lambda acl: ACL.query.get(acl))
->>>>>>> 68c941fb
     permissions = acl_ids
 
     name = sa.Column(
