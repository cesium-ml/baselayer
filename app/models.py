--- conflicted
+++ resolved
@@ -68,11 +68,6 @@
 
 # The db has to be initialized later; this is done by the app itself
 # See `app_server.py`
-<<<<<<< HEAD
-def init_db(user, database, password=None, host=None, port=None):
-    url = "postgresql://{}:{}@{}:{}/{}"
-    url = url.format(user, password or "", host or "", port or "", database)
-=======
 def init_db(
         user, database, password=None, host=None, port=None, autoflush=True,
         engine_args={}
@@ -93,7 +88,6 @@
            Prevent the pool from using any connection that is older than this
            (specified in seconds).
            Default 3600.
->>>>>>> e322e0db
 
     """
     url = "postgresql://{}:{}@{}:{}/{}"
@@ -724,10 +718,6 @@
 
 
 class CustomUserAccessControl(UserAccessControl):
-<<<<<<< HEAD
-
-=======
->>>>>>> e322e0db
     def __init__(self, query_or_query_generator):
         """A UserAccessControl that uses explicit, user-provided logic to
         designate accessible records.
@@ -782,15 +772,6 @@
         if isinstance(query_or_query_generator, sa.orm.Query):
             self.query = query_or_query_generator
             self.query_generator = None
-<<<<<<< HEAD
-        elif hasattr(query_or_query_generator, '__call__'):
-            self.query = None
-            self.query_generator = query_or_query_generator
-        else:
-            raise TypeError(f'Invalid type for query: '
-                            f'{type(query_or_query_generator).__name__}, '
-                            f'expected `sqlalchemy.orm.Query` or func.')
-=======
         elif hasattr(query_or_query_generator, "__call__"):
             self.query = None
             self.query_generator = query_or_query_generator
@@ -800,7 +781,6 @@
                 f"{type(query_or_query_generator).__name__}, "
                 f"expected `sqlalchemy.orm.Query` or func."
             )
->>>>>>> e322e0db
 
     def query_accessible_rows(self, cls, user_or_token, columns=None):
         """Construct a Query object that, when executed, returns the rows of a
@@ -1343,13 +1323,11 @@
 
     is_admin = property(is_admin)
 
-<<<<<<< HEAD
-=======
-
->>>>>>> e322e0db
 UserACL = join_model("user_acls", User, ACL)
 UserACL.__doc__ = "Join table mapping Users to ACLs"
 
+UserACL = join_model("user_acls", User, ACL)
+UserACL.__doc__ = "Join table mapping Users to ACLs"
 
 class Token(Base):
     """A command line token that can be used to programmatically access the API
