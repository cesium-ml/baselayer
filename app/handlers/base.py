--- conflicted
+++ resolved
@@ -85,8 +85,6 @@
                 exc_info=(typ, value, tb),
             )
 
-<<<<<<< HEAD
-=======
 
 def bulk_verify(mode, collection, accessor):
     """Vectorized permission check for a heterogeneous set of records. If an
@@ -132,7 +130,6 @@
         if len(inaccessible_row_ids) > 0:
             handle_inaccessible(mode, inaccessible_row_ids, record_cls, accessor)
 
->>>>>>> e322e0db
 
 # Monkey-patch in each method of social_tornado.handlers.BaseHandler
 for (name, fn) in inspect.getmembers(
@@ -176,17 +173,7 @@
             ['read', 'update', 'delete'],
             [read_rows, updated_rows, deleted_rows],
         ):
-<<<<<<< HEAD
-            for row in collection:
-                if not row.is_accessible_by(user_or_token, mode=mode):
-                    raise AccessError(
-                        f'Insufficient permissions for operation '
-                        f'"{type(user_or_token).__name__} {user_or_token.id} '
-                        f'{mode} {type(row).__name__} {row.id}".'
-                    )
-=======
             bulk_verify(mode, collection, self.current_user)
->>>>>>> e322e0db
 
         # update transaction state in DB, but don't commit yet. this updates
         # or adds rows in the database and uses their new state in joins,
