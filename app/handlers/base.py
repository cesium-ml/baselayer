import uuid
import time
import inspect
import tornado.escape
from tornado.web import RequestHandler
from tornado.log import app_log
from json.decoder import JSONDecodeError
from ..models import session_context_id
from collections import defaultdict

# The Python Social Auth base handler gives us:
#   user_id, get_current_user, login_user
#
# `get_current_user` is needed by tornado.authentication,
# and provides a cached version, `current_user`, that should
# be used to look up the logged in user.
import social_tornado.handlers as psa_handlers

# Initialize PSA tornado models
from .. import psa  # noqa

from ..models import DBSession, User, handle_inaccessible
from ..custom_exceptions import AccessError
from ..json_util import to_json
from ..flow import Flow
from ..env import load_env
from ...log import make_log

class NoValue:
    pass

env, cfg = load_env()
log = make_log('basehandler')

# Monkey-patch Python Social Auth's base handler
#
# See
# https://github.com/python-social-auth/social-app-tornado/blob/master/social_tornado/handlers.py
# for the original
#
# Python Social Auth documentation:
# https://python-social-auth.readthedocs.io/en/latest/backends/implementation.html#auth-apis


class PSABaseHandler(RequestHandler):
    """
    Mixin used by Python Social Auth
    """

    def user_id(self):
        return self.get_secure_cookie('user_id')

    def get_current_user(self):
        user_id = self.user_id()
        oauth_uid = self.get_secure_cookie('user_oauth_uid')
        if user_id and oauth_uid:
            user = User.query.get(int(user_id))
            if user is None:
                return
            sa = user.social_auth.first()
            if sa is None:
                # No SocialAuth entry; probably machine generated user
                return user
            if sa.uid.encode('utf-8') == oauth_uid:
                return user

    def login_user(self, user):
        self.set_secure_cookie('user_id', str(user.id))
        sa = user.social_auth.first()
        if sa is not None:
            self.set_secure_cookie('user_oauth_uid', sa.uid)

    def write_error(self, status_code, exc_info=None):
        if exc_info is not None:
            err_cls, err, traceback = exc_info
        else:
            err = "An unknown error occurred"
        self.render("loginerror.html", app=cfg["app"], error_message=str(err))

    def log_exception(self, typ=None, value=None, tb=None):
        if "Authentication Error:" in str(value):
            log(value)
        else:
            app_log.error(
                "Uncaught exception %s\n%r",
                self._request_summary(),
                self.request,
                exc_info=(typ, value, tb),
            )


def bulk_verify(mode, collection, accessor):
    """Vectorized permission check for a heterogeneous set of records. If an
    access leak is detected, it will be handled according to the `security`
    section of the application's configuration.

    Parameters
    ----------
    mode: str
        The access mode to check. Can be create, read, update, or delete.
    collection: collection of `baselayer.app.models.Base`.
        The records to check. These records will be grouped by type, and
        a single database query will be issued to check access for each
        record type.
    accessor: baselayer.app.models.User or baselayer.app.models.Token
        The user or token to check.
    """

    grouped_collection = defaultdict(list)
    for row in collection:
        grouped_collection[type(row)].append(row)

    # check all rows of the same type with a single database query
    for record_cls, collection in grouped_collection.items():
        collection_ids = set(record.id for record in collection)

        # vectorized query for ids of rows in the session that
        # are accessible
        accessible_row_ids_sq = record_cls.query_records_accessible_by(
            accessor, mode=mode, columns=[record_cls.id]
        ).subquery()

        inaccessible_row_ids = DBSession().query(record_cls.id).outerjoin(
            accessible_row_ids_sq, record_cls.id == accessible_row_ids_sq.c.id
        ).filter(record_cls.id.in_(collection_ids)).filter(
            accessible_row_ids_sq.c.id.is_(None)
        )

        # compare the accessible ids with the ids that are in the session
        inaccessible_row_ids = set(id for id, in inaccessible_row_ids)

        # if any of the rows in the session are inaccessible, handle
        if len(inaccessible_row_ids) > 0:
            handle_inaccessible(mode, inaccessible_row_ids, record_cls, accessor)


# Monkey-patch in each method of social_tornado.handlers.BaseHandler
for (name, fn) in inspect.getmembers(
    PSABaseHandler, predicate=inspect.isfunction
):
    setattr(psa_handlers.BaseHandler, name, fn)


class BaseHandler(PSABaseHandler):

    def verify_permissions(self):
        """Check that the current user has permission to create, read,
        update, or delete rows that are present in the session. If not,
        raise an AccessError (causing the transaction to fail and the API to
        respond with 401).
        """

        # get items to be inserted
        new_rows = [row for row in DBSession().new]

        # get items to be updated
        updated_rows = [
            row for row in DBSession().dirty if DBSession().is_modified(row)
        ]

        # get items to be deleted
        deleted_rows = [row for row in DBSession().deleted]

        # get items that were read
        read_rows = [
            row
            for row in set(DBSession().identity_map.values())
            - (set(updated_rows) | set(new_rows) | set(deleted_rows))
        ]

        # need to check delete permissions before flushing, as deleted records
        # are not present in the transaction after flush (thus can't be used in
        # joins). Read permissions can be checked here or below as they do not
        # change on flush.
        for mode, collection in zip(
            ['read', 'update', 'delete'],
            [read_rows, updated_rows, deleted_rows],
        ):
            bulk_verify(mode, collection, self.current_user)

        # update transaction state in DB, but don't commit yet. this updates
        # or adds rows in the database and uses their new state in joins,
        # for permissions checking purposes.
        DBSession().flush()
        bulk_verify('create', new_rows, self.current_user)

    def verify_and_commit(self):
        """Verify permissions on the current database session and commit if
        successful, otherwise raise an AccessError.
        """
        self.verify_permissions()
        DBSession().commit()

    def prepare(self):
        self.cfg = self.application.cfg
        self.flow = Flow()
        session_context_id.set(uuid.uuid4().hex)

        # Remove slash prefixes from arguments
        if self.path_args:
            self.path_args = [
                arg.lstrip('/') if arg is not None else None
                for arg in self.path_args
            ]
            self.path_args = [
                arg if (arg != '') else None for arg in self.path_args
            ]

        # If there are no arguments, make it explicit, otherwise
        # get / post / put / delete all have to accept an optional kwd argument
        if len(self.path_args) == 1 and self.path_args[0] is None:
            self.path_args = []

        # TODO Refactor to be a context manager or utility function
        N = 5
        for i in range(1, N + 1):
            try:
                assert DBSession.session_factory.kw['bind'] is not None
            except Exception as e:
                if i == N:
                    raise e
                else:
                    log('Error connecting to database, sleeping for a while')
                    time.sleep(5)

        return super(BaseHandler, self).prepare()

    def push(self, action, payload={}):
        """Broadcast a message to current frontend user.

        Parameters
        ----------
        action : str
            Name of frontend action to perform after API success.  This action
            is sent to the frontend over WebSocket.
        payload : dict, optional
            Action payload.  This data accompanies the action string
            to the frontend.
        """
        # Don't push messages if current user is a token
        if hasattr(self.current_user, 'username'):
            self.flow.push(self.current_user.id, action, payload)

    def push_all(self, action, payload={}):
        """Broadcast a message to all frontend users.

        Use this functionality with care for two reasons:

        - It emits many messages, and if those messages trigger a response from
          frontends, it can result in many incoming API requests
        - Any information included in the message will be seen by everyone; and
          everyone will know it was sent.  Do not, e.g., send around a message
          saying "secret object XYZ was updated; fetch the latest version".
          Even though the user won't be able to fetch the object, they'll
          know that it exists, and that it was modified.

        Parameters
        ----------
        action : str
            Name of frontend action to perform after API success.  This action
            is sent to the frontend over WebSocket.
        payload : dict, optional
            Action payload.  This data accompanies the action string
            to the frontend.
        """
        self.flow.push('*', action, payload=payload)

    def get_json(self):
        if len(self.request.body) == 0:
            return {}
        try:
            json = tornado.escape.json_decode(self.request.body)
            if not isinstance(json, dict):
                raise Exception(
                    'Please ensure posted data is of type application/json'
                )
            return json
        except JSONDecodeError:
            raise Exception(
                f'JSON decode of request body failed on {self.request.uri}.'
                ' Please ensure all requests are of type application/json.'
            )

    def on_finish(self):
        DBSession.remove()
        return super(BaseHandler, self).on_finish()

    def error(self, message, data={}, status=400, extra={}):
        """Push an error message to the frontend via WebSocket connection.

        The return JSON has the following format::

          {
            "status": "error",
            "data": ...,
            ...extra...
          }

        Parameters
        ----------
        message : str
            Description of the error.
        data : dict, optional
            Any data to be included with error message.
        status : int, optional
            HTTP status code.  Defaults to 400 (bad request).
            See https://www.restapitutorial.com/httpstatuscodes.html for a full
            list.
        extra : dict
            Extra fields to be included in the response.
        """
        if not (status == 404 and self.request.method == "HEAD"):
            log(f'Error response returned by [{self.request.path}]: [{message}]')

        self.set_header("Content-Type", "application/json")
        self.set_status(status)
        self.write(
            {"status": "error", "message": message, "data": data, **extra}
        )

    def action(self, action, payload={}):
        """Push an action to the frontend via WebSocket connection.

        Parameters
        ----------
        action : str
            Name of frontend action to perform after API success.  This action
            is sent to the frontend over WebSocket.
        payload : dict, optional
            Action payload.  This data accompanies the action string
            to the frontend.
        """
        self.push(action, payload)

    def success(self, data={}, action=None, payload={}, status=200, extra={}):
        """Write data and send actions on API success.

        The return JSON has the following format::

          {
            "status": "success",
            "data": ...,
            ...extra...
          }

        Parameters
        ----------
        data : dict, optional
            The JSON returned by the API call in the `data` field.
        action : str, optional
            Name of frontend action to perform after API success.  This action
            is sent to the frontend over WebSocket.
        payload : dict, optional
            Action payload.  This data accompanies the action string
            to the frontend.
        status : int, optional
            HTTP status code.  Defaults to 200 (OK).
            See https://www.restapitutorial.com/httpstatuscodes.html for a full
            list.
        extra : dict
            Extra fields to be included in the response.
        """
        if action is not None:
            self.action(action, payload)

        self.set_header("Content-Type", "application/json")
        self.set_status(status)
        self.write(to_json({"status": "success", "data": data, **extra}))

    def write_error(self, status_code, exc_info=None):
        if exc_info is not None:
            err_cls, err, traceback = exc_info
            if isinstance(err_cls, AccessError):
                status_code = 401
        else:
            err = 'An unknown error occurred'

        self.error(str(err), status=status_code)

    async def _get_client(self):
        IP = '127.0.0.1'
        PORT_SCHEDULER = self.cfg['ports.dask']

        from distributed import Client

        client = await Client(
            '{}:{}'.format(IP, PORT_SCHEDULER), asynchronous=True
        )

        return client

    def push_notification(self, note, notification_type='info'):
        self.push(
            action='baselayer/SHOW_NOTIFICATION',
            payload={'note': note, 'type': notification_type},
        )

<<<<<<< HEAD
    def get_query_argument(self, value, default=NoValue, **kwargs):
        if default != NoValue:
            kwargs['default'] = default
        arg = super().get_query_argument(value, **kwargs)
=======
    class NoValue:
        pass

    def get_query_argument(self, default=NoValue, **kwargs):
        if default != NoValue:
            kwargs['default'] = default
        arg = super().get_query_argument(**kwargs)
>>>>>>> 149801cf
        if type(kwargs.get('default', None)) == bool:
            arg = str(arg).lower() in ['true', 'yes', 't', '1']
        return arg<|MERGE_RESOLUTION|>--- conflicted
+++ resolved
@@ -26,8 +26,6 @@
 from ..env import load_env
 from ...log import make_log
 
-class NoValue:
-    pass
 
 env, cfg = load_env()
 log = make_log('basehandler')
@@ -40,6 +38,10 @@
 #
 # Python Social Auth documentation:
 # https://python-social-auth.readthedocs.io/en/latest/backends/implementation.html#auth-apis
+
+
+class NoValue:
+    pass
 
 
 class PSABaseHandler(RequestHandler):
@@ -395,20 +397,10 @@
             payload={'note': note, 'type': notification_type},
         )
 
-<<<<<<< HEAD
     def get_query_argument(self, value, default=NoValue, **kwargs):
         if default != NoValue:
             kwargs['default'] = default
         arg = super().get_query_argument(value, **kwargs)
-=======
-    class NoValue:
-        pass
-
-    def get_query_argument(self, default=NoValue, **kwargs):
-        if default != NoValue:
-            kwargs['default'] = default
-        arg = super().get_query_argument(**kwargs)
->>>>>>> 149801cf
         if type(kwargs.get('default', None)) == bool:
             arg = str(arg).lower() in ['true', 'yes', 't', '1']
         return arg