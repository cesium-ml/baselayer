--- conflicted
+++ resolved
@@ -17,17 +17,10 @@
 
 
 def run(cmd):
-<<<<<<< HEAD
     proc = subprocess.Popen(cmd, stdout=subprocess.PIPE, stderr=subprocess.PIPE)
     for line in proc.stdout:
         log(f"{line.decode().strip()}")
     return proc
-=======
-    p = subprocess.Popen(cmd, stdout=subprocess.PIPE, stderr=subprocess.PIPE)
-    for line in p.stdout:
-        log(f'{line.decode().strip()}')
-    return p
->>>>>>> 3ec7660e
 
 
 if env.debug:
@@ -36,9 +29,5 @@
     sys.exit(p.returncode)
 else:
     log("Rebuilding main JavaScript bundle")
-<<<<<<< HEAD
-    p = run(["npx", "webpack", "--watch", "--mode=production"])
-=======
-    p = run(['npx', 'webpack', '--mode=production', '--devtool=none'])
->>>>>>> 3ec7660e
+    p = run(["npx", "webpack", "--mode=production"])
     sys.exit(p.returncode)