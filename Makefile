SHELL = /bin/bash
ESLINT=npx eslint

.DEFAULT_GOAL := help

# Use `config.yaml` by default, unless overridden by user
# through setting FLAGS environment variable
FLAGS:=$(if $(FLAGS),$(FLAGS),--config=config.yaml)

PYTHON=PYTHONPATH=. python
ENV_SUMMARY=$(PYTHON) baselayer/tools/env_summary.py $(FLAGS)

# Flags are propagated to supervisord via the FLAGS environment variable
# Inside of supervisord configuration files, you may reference them using
# %(ENV_FLAGS)s
SUPERVISORD_CFG=baselayer/conf/supervisor/supervisor.conf
SUPERVISORD=$(PYTHON) -m supervisor.supervisord -c $(SUPERVISORD_CFG)
SUPERVISORCTL=$(PYTHON) -m supervisor.supervisorctl -c $(SUPERVISORD_CFG)

LOG=@$(PYTHON) -c "from baselayer.log import make_log; spl = make_log('baselayer'); spl('$1')"

# Bold
B=\033[1m
# Normal
N=\033[0m

bundle = static/build/main.bundle.js
webpack = npx webpack

# NOTE: These targets are meant to be *included* in the parent app
#       Makefile.  See end of this file for baselayer specific targets.

.PHONY: clean dependencies db_init db_clear bundle bundle-watch paths
.PHONY: fill_conf_values log run run_production run_testing monitor attach
.PHONY: stop status test_headless test test_report check-js-updates lint-install
.PHONY: lint lint-unix lint-githook baselayer_doc_reqs html
.PHONY: system_setup service_setup
.PHONY: $(bundle) bundle bundle-watch

help:
	@python ./baselayer/tools/makefile_to_help.py $(MAKEFILE_LIST)

dependencies: README.md
	@cd baselayer && ./tools/check_app_environment.py
	@PYTHONPATH=. python baselayer/tools/pip_install_requirements.py baselayer/requirements.txt requirements.txt
	@./baselayer/tools/silent_monitor.py baselayer/tools/check_js_deps.sh

db_init: ## Initialize database and models.
db_init: dependencies
	@echo -e "\nInitializing database:"
	@PYTHONPATH=. baselayer/tools/db_init.py $(FLAGS)

db_clear: ## Delete all data from the database.
db_clear: dependencies
	@PYTHONPATH=. baselayer/tools/silent_monitor.py baselayer/tools/db_init.py -f $(FLAGS)

$(bundle): webpack.config.js package.json
	@$(webpack)

bundle: $(bundle)

bundle-watch:
	$(webpack) -w

paths:
	@mkdir -p log run tmp
	@mkdir -p ./log/sv_child

fill_conf_values:
	@find . -name '[^.]*.template' | grep -v "node_modules" | PYTHONPATH=. xargs ./baselayer/tools/fill_conf_values.py $(FLAGS)

system_setup: | paths dependencies fill_conf_values service_setup

service_setup:
	@PYTHONPATH=. python ./baselayer/tools/setup_services.py $(FLAGS)

log: ## Monitor log files for all services.
log: paths
	@PYTHONPATH=. PYTHONUNBUFFERED=1 baselayer/tools/watch_logs.py

run: ## Start the web application.
run: FLAGS:=$(FLAGS) --debug
run: system_setup
	@echo
	$(call LOG, Starting micro-services)
	@echo
	@echo " - Run \`make log\` in another terminal to view logs"
	@echo " - Run \`make monitor\` in another terminal to restart services"
	@echo
	@echo "The server is in debug mode:"
	@echo
	@echo "  JavaScript and Python files will be reloaded upon change."
	@echo
	@export FLAGS="$(FLAGS)" && \
	$(ENV_SUMMARY) && echo && \
	echo "Press Ctrl-C to abort the server" && \
	echo && \
	$(SUPERVISORD)

run_production: ## Run the web application in production mode (no dependency checking).
run_production: system_setup
	@echo "[!] Production run: not automatically installing dependencies."
	@echo
	@export FLAGS="$(FLAGS)" && \
	$(ENV_SUMMARY) && \
	$(SUPERVISORD)

run_testing: FLAGS=--config=test_config.yaml  # both this and the next FLAGS definition are needed
run_testing: system_setup
	@echo -e "\n$(B)[baselayer] Launch app for testing$(N)"
<<<<<<< HEAD
	@export FLAGS="$(FLAGS)" && \
=======
	@export FLAGS="$(FLAGS) --debug" && \
>>>>>>> 546895ba
	$(ENV_SUMMARY) && \
	$(SUPERVISORD)

monitor: ## Monitor microservice status.
	@echo "Entering supervisor control panel."
	@echo
	@echo " - Type \`status\` to see microservice status"
	@echo
	@$(SUPERVISORCTL) -i

attach: ## Attach to terminal of running webserver; useful to, e.g., use pdb.
	$(SUPERVISORCTL) fg app

clean:
	rm -f $(bundle)

stop: ## Stop all running services.
	$(SUPERVISORCTL) stop all

status:
	@PYTHONPATH='.' ./baselayer/tools/supervisor_status.py

test_headless: ## Run tests headlessly
test_headless: system_setup
	@PYTHONPATH='.' baselayer/tools/test_frontend.py --headless --xml

test: ## Run tests.
test: system_setup
	@PYTHONPATH='.' ./baselayer/tools/test_frontend.py --xml

test_report: ## Print report on failed tests
test_report:
	@PYTHONPATH='.' baselayer/tools/junitxml_report.py test-results/junit.xml

# Call this target to see which Javascript dependencies are not up to date
check-js-updates:
	./baselayer/tools/check_js_updates.sh

# Lint targets
lint-install: ## Install ESLint and a git pre-commit hook.
lint-install: cp-lint-yaml lint-githook
	@echo "Installing latest version of ESLint and AirBNB style rules"
	@./baselayer/tools/update_eslint.sh

cp-lint-yaml: ## Copy eslint config file to parent app if not present
	@if ! [ -e .eslintrc.yaml ]; then \
	  echo "No ESLint configuration found; copying baselayer's version of .eslintrc.yaml"; \
	  cp baselayer/.eslintrc.yaml .eslintrc.yaml; \
	fi

$(ESLINT): lint-install

lint: ## Check JavaScript code style.
	$(ESLINT) --ext .jsx,.js -c .eslintrc.yaml static/js

lint-unix:
	$(ESLINT) --ext .jsx,.js -c .eslintrc.yaml --format=unix static/js

lint-githook:
	@if ! [ -e .git/hooks/pre-commit ]; then \
	  echo "Installing ESLint pre-commit hook into \`.git/hooks/pre-commit\`"; \
	  cp baselayer/.git-pre-commit .git/hooks/pre-commit; \
	fi

# baselayer-specific targets
# All other targets are run from the parent app.  The following are related to
# baselayer itself, and will be run from the baselayer repo root.

# Documentation targets, run from the `baselayer` directory
baselayer_doc_reqs:
	pip install -q -r requirements.docs.txt

baselayer_html: | baselayer_doc_reqs
	export SPHINXOPTS=-W; make -C doc html<|MERGE_RESOLUTION|>--- conflicted
+++ resolved
@@ -108,11 +108,7 @@
 run_testing: FLAGS=--config=test_config.yaml  # both this and the next FLAGS definition are needed
 run_testing: system_setup
 	@echo -e "\n$(B)[baselayer] Launch app for testing$(N)"
-<<<<<<< HEAD
-	@export FLAGS="$(FLAGS)" && \
-=======
 	@export FLAGS="$(FLAGS) --debug" && \
->>>>>>> 546895ba
 	$(ENV_SUMMARY) && \
 	$(SUPERVISORD)
 
