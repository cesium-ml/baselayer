--- conflicted
+++ resolved
@@ -32,14 +32,9 @@
 
 .PHONY: clean dependencies db_init db_clear bundle bundle-watch paths
 .PHONY: fill_conf_values log run run_production run_testing monitor attach
-<<<<<<< HEAD
 .PHONY: stop status test_headless test test-nginx-config check-js-updates
 .PHONY: lint-install lint lint-unix lint-githook baselayer_doc_reqs html
-=======
-.PHONY: stop status test_headless test check-js-updates lint-install
-.PHONY: lint lint-unix lint-githook baselayer_doc_reqs html
 .PHONY: $(bundle) bundle bundle-watch
->>>>>>> e0470bcd
 
 help:
 	@python ./baselayer/tools/makefile_to_help.py $(MAKEFILE_LIST)
